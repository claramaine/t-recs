--- conflicted
+++ resolved
@@ -435,12 +435,7 @@
         item_attributes = kwargs.pop("item_attributes", None)
         if items_shown is None:
             raise ValueError("Items can't be None")
-<<<<<<< HEAD
-        user_interactions = self.actual_user_scores.get_item_scores(items_shown)
-=======
-        reshaped_user_vector = self.user_vector.reshape((items_shown.shape[0], 1))
-        rec_item_scores = self.actual_user_scores[reshaped_user_vector, items_shown]
->>>>>>> 44ddccb7
+        rec_item_scores = self.actual_user_scores.get_item_scores(items_shown)
         if self.attention_exp != 0:
             idxs = np.arange(items_shown.shape[1]) + 1
             multiplier = np.power(idxs, self.attention_exp)
