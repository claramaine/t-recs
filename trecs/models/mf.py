--- conflicted
+++ resolved
@@ -296,8 +296,4 @@
         else:
             avg_item = np.zeros(self.num_latent_factors)
         new_items = np.tile(avg_item, (num_new_items, 1)).T
-<<<<<<< HEAD
-        self.items_hat.append_new_items(new_items)
-=======
-        return new_items
->>>>>>> 6eb325c1
+        return new_items