"""
BaseRecommender, the foundational class for all recommender systems
implementable in our simulation library
"""
from abc import ABC, abstractmethod
import numpy as np
from tqdm import tqdm
from trecs.metrics import MeasurementModule
from trecs.components import (
    Users,
    Items,
    Creators,
    PredictedScores,
    PredictedUserProfiles,
    SystemStateModule,
)
from trecs.logging import VerboseMode
from trecs.matrix_ops import inner_product
from trecs.random import Generator
from trecs.utils import is_valid_or_none


class BaseRecommender(MeasurementModule, SystemStateModule, VerboseMode, ABC):
    """Abstract class representing a recommender system.

    The attributes and methods in this class can be generalized beyond
    recommender systems and are currently common to all pre-loaded models.

    Parameters
    -----------

        users_hat: :obj:`numpy.ndarray`
            An array representing users. The shape and meaning depends on
            the implementation of the concrete class.

        items_hat: :obj:`numpy.ndarray`
            An array representing items. The shape and meaning depends on
            the implementation of the concrete class.

        users: :obj:`numpy.ndarray` or :class:`~components.users.Users`
            An array representing real user preferences unknown to the
            system. Shape is :math:`|U| \\times |A|`, where :math:`|A|` is the
            number of attributes and :math:`|U|` is the number of users. When
            a `numpy.ndarray` is passed in, we assume this represents the user
            *scores*, not the users' actual attribute vectors.

        items: :obj:`numpy.ndarray` or :class:`~components.items.Items`
            An array representing real item attributes unknown to the
            system. Shape is :math:`|A|\\times|I|`, where :math:`|I|` is the
            number of items and :math:`|A|` is the number of attributes.

        num_users: int
            The number of users in the system.

        num_items: int
            The number of items in the system.

        num_items_per_iter: int
            Number of items presented to the user at each iteration.

        measurements: list
            List of metrics to monitor.

        record_base_state: bool (optional, default: False)
            If True, the system will record at each time step its internal
            representation of users profiles and item profiles, as well as the
            true user profiles and item profiles. It will also record the
            predicted user-item scores at each time step.

        system_state: list
            List of system state components to monitor.

        verbose: bool (optional, default: False)
            If True, it enables verbose mode.

        seed: int, None (optional, default: None)
            Seed for random generator used

    Attributes
    -----------

        users_hat: :class:`~components.users.PredictedUserProfiles`
            An array representing users, matching user_representation. The
            shape and meaning depends on the implementation of the concrete
            class.

        items_hat: :class:`~components.items.Items`
            An array representing items, matching item_representation. The
            shape and meaning depends on the implementation of the concrete
            class.

        users: :class:`~components.users.Users`
            An array representing real user preferences. Shape should be
            :math:`|U| \\times |A|`, and should match items.

        items: :class:`~components.items.Items`
            An array representing actual item attributes. Shape should be
            :math:`|A| \\times |I|`, and should match users.

        predicted_scores: :class:`~components.users.PredictedScores`
            An array representing the user preferences as perceived by the
            system. The shape is always :math:`|U| \\times |I|`, where
            :math:`|U|` is the number of users in the system and :math:`|I|`
            is the number of items in the system. The scores are calculated with
            the dot product of :attr:`users_hat` and :attr:`items_hat`.

        num_users: int
            The number of users in the system.

        num_items: int
            The number of items in the system.

        num_items_per_iter: int
            Number of items presented to the user per iteration.

        probabilistic_recommendations: bool (optional, default: False)
            When this flag is set to `True`, the recommendations (excluding
            any random interleaving) will be randomized, meaning that items
            will be recommended with a probability proportionate to their
            predicted score, rather than the top `k` items, as ranked by their
            predicted score, being recommended.

        random_state: :class:`trecs.random.generators.Generator`

        indices: :obj:`numpy.ndarray`
            A :math:`|U| \\times |I|` array representing the past interactions of each
            user. This keeps track of which items each user has interacted
            with, so that it won't be presented to the user again if
            `repeated_items` are not allowed.

        score_fn: callable
            Function that is used to calculate each user's scores for each
            candidate item. Note that this function can be the same function
            used by the recommender system to generate its predictions for
            user-item scores. The score function should take as input
            user_profiles and item_attributes.
    """

    @abstractmethod
    def __init__(  # pylint: disable=R0913,R0912,R0915
        self,
        users_hat,
        items_hat,
        users,
        items,
        creators,
        num_users,
        num_items,
        num_items_per_iter,
        probabilistic_recommendations=False,
        measurements=None,
        record_base_state=False,
        system_state=None,
        verbose=False,
        score_fn=inner_product,
        seed=None,
    ):
        # Init logger
        VerboseMode.__init__(self, __name__.upper(), verbose)
        # Initialize measurements
        MeasurementModule.__init__(self)
        if measurements is not None:
            self.add_metrics(*measurements)
        # init the recommender system's internal representation of users
        # and items
        self.users_hat = PredictedUserProfiles(users_hat)
        self.items_hat = Items(items_hat)
        assert callable(score_fn)  # score function must be a function
        self.score_fn = score_fn
        # set predicted scores
        self.predicted_scores = None
        self.update_predicted_scores()
        assert self.predicted_scores is not None
        # determine whether recommendations should be randomized, rather than
        # top-k by predicted score
        self.probabilistic_recommendations = probabilistic_recommendations

        if not is_valid_or_none(num_users, int):
            raise TypeError("num_users must be an int")
        if not is_valid_or_none(num_items, int):
            raise TypeError("num_items must be an int")
        if not is_valid_or_none(num_items_per_iter, int):
            raise TypeError("num_items_per_iter must be an int")
        assert num_items_per_iter > 0  # check number of items per iteration is positive
        if not hasattr(self, "metrics"):
            raise ValueError("You must define at least one measurement module")

        # check users array
        if not is_valid_or_none(users, (list, np.ndarray, Users)):
            raise TypeError("users must be array_like or Users")
        if users is None:
            self.users = Users(size=self.users_hat.shape, num_users=num_users, seed=seed)
        if isinstance(users, (list, np.ndarray)):
            # assume that's what passed in is the user's profiles
            self.users = Users(actual_user_profiles=users, num_users=num_users)
        if isinstance(users, Users):
            self.users = users

        # check items array
        if not is_valid_or_none(items, (list, np.ndarray, Items)):
            raise TypeError("items must be array_like or Items")
        if items is None:
            raise ValueError("true item attributes can't be None")
        if isinstance(items, (list, np.ndarray)):
            # will need to change this when Items no longer inherits from
            # ndarray
            self.items = Items(items)
        if isinstance(items, Items):
            self.items = items

        # TODO: check creators array
        if isinstance(creators, Creators):
            self.creators = creators

        # system state
        SystemStateModule.__init__(self)
        if record_base_state:
            self.add_state_variable(
                self.users_hat,
                self.users,
                self.items_hat,
                self.predicted_scores,
            )
        if system_state is not None:
            self.add_state_variable(*system_state)

        # initialize actual user scores for items
        self.users.set_score_function(score_fn)
        # users compute their own scores using the true item attributes,
        # unless their own scores are already known to them
        if self.users.get_actual_user_scores() is None:
            self.users.compute_user_scores(self.items)

        assert self.users and isinstance(self.users, Users)
        self.num_users = num_users
        self.num_items = num_items
        self.num_items_per_iter = num_items_per_iter
        self.random_state = Generator(seed)
        # Matrix keeping track of the items consumed by each user
        self.indices = np.tile(np.arange(num_items), (num_users, 1))
        self.log("Recommender system ready")
        self.log("Num items: %d" % self.num_items)
        self.log("Users: %d" % self.num_users)
        self.log("Items per iter: %d" % self.num_items_per_iter)
        if seed is not None:
            self.log("Set seed to %d" % seed)
        else:
            self.log("Seed was not set.")

    def __del__(self):
        """
        Closes the logging handler upon garbage collection.
        """
        self.close()

    def update_predicted_scores(self):
        """
        Updates scores predicted by the system based on past interactions for
        better user predictions. Specifically, it updates :attr:`predicted_scores`
        with a dot product.

        Returns
        --------
            predicted_scores: :class:`~components.users.PredictedScores`
        """
        user_profiles = self.users_hat
        item_attributes = self.items_hat
        predicted_scores = self.score_fn(user_profiles, item_attributes)
        self.log(
            "System updates predicted scores given by users (rows) "
            + "to items (columns):\n"
            + str(predicted_scores)
        )
        assert predicted_scores is not None
        if self.predicted_scores is None:
            self.predicted_scores = PredictedScores(predicted_scores)
        else:
            self.predicted_scores[:, :] = predicted_scores

    def generate_recommendations(self, k=1, item_indices=None):
        """
        Generate recommendations for each user.

        Parameters
        -----------

            k : int (optional, default: 1)
                Number of items to recommend.

            item_indices : :obj:`numpy.ndarray` or None (optional, default: None)
                A matrix containing the indices of the items each user has not yet
                interacted with. It is used to ensure that the user is presented
                with items they have not already interacted with. If `None`,
                then the user may be recommended items that they have already
                interacted with.

        Returns
        ---------
            Recommendations: :obj:`numpy.ndarray`
        """
        if item_indices is not None:
            if item_indices.size < self.num_users:
                raise ValueError(
                    "At least one user has interacted with all items!"
                    "To avoid this problem, you may want to allow repeated items."
                )
            if k > item_indices.shape[1]:
                raise ValueError(
                    f"There are not enough items left to recommend {k} items to each user."
                )
        row = np.repeat(self.users.user_vector, item_indices.shape[1])
        row = row.reshape((self.num_users, -1))
        self.log("Row:\n" + str(row))
        self.log("Item indices:\n" + str(item_indices))
        s_filtered = self.predicted_scores[row, item_indices]
        # scores are U x I; we can use argsort to sort the item indices
        # from low to high scores
        permutation = s_filtered.argsort()
        rec = item_indices[row, permutation]
        self.log("Items ordered by preference (low to high) for each user:\n" + str(rec))
        if self.probabilistic_recommendations:
            # the recommended items will not be exactly determined by
            # predicted score; instead, we will sample from the sorted list
            # such that higher-preference items get more probability mass
            num_items_unseen = rec.shape[1]  # number of items unseen per user
            probabilities = np.logspace(0.0, num_items_unseen / 10.0, num=num_items_unseen, base=2)
            probabilities = probabilities / probabilities.sum()
            picks = np.random.choice(num_items_unseen, k, replace=False, p=probabilities)
            return rec[:, picks]
        else:
            return rec[:, -k:]

    def recommend(
        self,
        startup=False,
        random_items_per_iter=0,
        vary_random_items_per_iter=False,
        repeated_items=True,
    ):
        """
        Implements the recommendation process by combining recommendations and
        new (random) items.

        Parameters
        -----------
            startup: bool (optional, default: False)
                If True, the system is in "startup"  (exploration) mode and
                only presents the user with new randomly chosen items. This is
                done to maximize exploration.

            random_items_per_iter: int (optional, default: 0)
                Number of per-user item recommendations that should be
                randomly generated. Passing in `1.0` will result in all
                recommendations being randomly generated, while passing in `0.0`
                will result in all recommendations coming from predicted score.

            vary_random_items_per_iter: bool (optional, default: False)
                If true, then at each timestep, the # of items that are recommended
                randomly is itself randomly generated between 0 and
                `random_items_per_iter`, inclusive.

            repeated_items : bool (optional, default: True)
                If True, repeated items are allowed in the system -- that is,
                users can interact with the same item more than once.

        Returns
        --------
            Items: :obj:`numpy.ndarray`
                New and recommended items in random order.
        """
        if random_items_per_iter > self.num_items_per_iter:
            raise ValueError(
                "Cannot show more random items per iteration than the total number"
                " of items shown per iteration"
            )

        if startup:
            num_new_items = self.num_items_per_iter
            num_recommended = 0
        else:
            num_new_items = random_items_per_iter
            if vary_random_items_per_iter:
                num_new_items = self.random_state.integers(0, random_items_per_iter + 1)
            num_recommended = self.num_items_per_iter - num_new_items

        item_indices = self.indices
        if not repeated_items:
            # for each user, eliminate items that have been interacted with
            item_indices = item_indices[np.where(item_indices >= 0)]
            item_indices = item_indices.reshape((self.num_users, -1))

        if num_recommended > 0:
            recommended = self.generate_recommendations(
                k=num_recommended, item_indices=item_indices
            )
            self.log(
                "System recommended these items (cols) to each user "
                + "(rows):\n"
                + str(recommended)
            )
        else:
            recommended = None

        self.log("Choice among %d items" % (item_indices.shape[0]))
        if item_indices.shape[1] < num_new_items:
            self.log("Insufficient number of items left!")

        if num_new_items:
            # no guarantees that randomly interleaved items do not overlap
            # with recommended items
            col = self.random_state.integers(
                item_indices.shape[1], size=(self.num_users, num_new_items)
            )
            row = np.repeat(self.users.user_vector, num_new_items).reshape((self.num_users, -1))
            new_items = item_indices[row, col]
            self.log(
                "System picked these items (cols) randomly for each user "
                + "(rows):\n"
                + str(new_items)
            )

        if num_recommended and num_new_items:
            items = np.concatenate((recommended, new_items), axis=1)
        elif num_new_items:
            items = new_items
        else:
            items = recommended
        self.random_state.shuffle(items.T)
        return items

    @abstractmethod
    def _update_user_profiles(self, interactions):
        """
        Updates user profiles based on last interaction.

        It must be defined in the concrete class.
        """

    def run(
        self,
        timesteps=50,
        startup=False,
        train_between_steps=True,
        random_items_per_iter=0,
        vary_random_items_per_iter=False,
        repeated_items=True,
    ):
        """
        Runs simulation for the given timesteps.

        Parameters
        -----------

            timestep : int (optional, default: 50)
                Number of timesteps for simulation.

            startup : bool (optional, default: False)
                If True, it runs the simulation in startup mode (see
                :func:`recommend` and :func:`startup_and_train`)

            train_between_steps : bool (optional, default: True)
                If True, the model is retrained after each timestep with the
                information gathered in the previous step.

            random_items_per_iter: float (optional, default: 0)
                Percentage of per-user item recommendations that should be
                randomly generated. Passing in `1.0` will result in all
                recommendations being randomly generated, while passing in `0.0`
                will result in all recommendations coming from predicted score.

            vary_random_items_per_iter: bool (optional, default: False)
                If true, then at each timestep, the # of items that are recommended
                randomly is itself randomly generated between 0 and
                `random_items_per_iter`, inclusive.

            repeated_items : bool (optional, default: True)
                If True, repeated items are allowed in the system -- that is,
                users can interact with the same item more than once.
        """
        if not startup:
            self.log("Run -- interleave recommendations and random items " + "from now on")
        for timestep in tqdm(range(timesteps)):
            self.log("Step %d" % timestep)
<<<<<<< HEAD
            if self.creators:
                new_items = self.creators.generate_new_items()
                # TODO: add new items to self.items
            item_idxs = self.recommend(startup=startup)
=======
            item_idxs = self.recommend(
                startup=startup,
                random_items_per_iter=random_items_per_iter,
                vary_random_items_per_iter=vary_random_items_per_iter,
                repeated_items=repeated_items,
            )
>>>>>>> eb2f6d06
            # important: we use the true item attributes to get user feedback
            interactions = self.users.get_user_feedback(
                items_shown=item_idxs, item_attributes=self.items
            )
            if not repeated_items:
                self.indices[self.users.user_vector, interactions] = -1
            self._update_user_profiles(interactions)
            self.log(
                "System updates user profiles based on last interaction:\n" + str(self.users_hat)
            )
            # train between steps:
            if train_between_steps:
                self.update_predicted_scores()
            self.measure_content(interactions, item_idxs, step=timestep)
        # If no training in between steps, train at the end:
        if not train_between_steps:
            self.update_predicted_scores()
            self.measure_content(interactions, item_idxs, step=timesteps)

    def startup_and_train(self, timesteps=50):
        """
        Runs simulation in startup mode by calling :func:`run` with
        startup=True. For more information about startup mode, see :func:`run`
        and :func:`recommend`.

        Parameters
        -----------

            timestep : int (optional, default: 50)
                Number of timesteps for simulation
        """
        self.log("Startup -- recommend random items")
        return self.run(timesteps, startup=True, train_between_steps=False)

    def _expand_items(self):  # pylint: disable=no-self-use
        """
        Increases number of items in the system.

        Parameters
        -----------
            num_new_items (int, optional): number of new items to add to the
                system. If None, it is equal to twice the number of items
                presented to the user in one iteration.
        if num_new_items is None:
            num_new_items = 2 * self.num_items_per_iter
        if not isinstance(num_new_items, int):
            raise TypeError("num_new_items should be int, is instead %s" % (
                                                                    type(num_new_items)))
        if num_new_items < 1:
            raise ValueError("Can't increment items by a number smaller than 1!")
        #new_indices = np.tile(self.items_hat.expand_items(self, num_new_items),
        #    (self.num_users,1))
        self.indices = np.concatenate((self.indices, new_indices), axis=1)
        self.users.compute_user_scores(self.train)
        self.predicted_scores = self.train(self.users_hat, self.items_hat)
        """

    def get_measurements(self):
        """
        Returns all available measurements. For more details, please see the
        :class:`~metrics.measurement.Measurement` class.

        Returns
        --------
        Monitored measurements: dict
        """
        if len(self.metrics) < 1:
            raise ValueError("No measurement module defined")
        measurements = dict()
        for metric in self.metrics:
            measurements = {**measurements, **metric.get_measurement()}
        if "timesteps" not in measurements:
            # pick first measurement's length for # of timesteps since they're
            # going to be the same
            elapsed = np.arange(self.metrics[0].get_timesteps())
            measurements["timesteps"] = elapsed
        return measurements

    def get_system_state(self):
        """
        Return history of system state components stored in the
        :attr:`~components.base_components.BaseComponent.state_history` of the
        components stored in :attr:`.SystemStateModule._system_state`.

        Returns
        --------
            System state: dict
        """
        if len(self._system_state) < 1:
            raise ValueError("No measurement module defined")
        state = dict()
        for component in self._system_state:
            state = {**state, **component.get_component_state()}
        if "timesteps" not in state:
            # pick first measurement's length for # of timesteps since they're
            # going to be the same
            elapsed = np.arange(self._system_state[0].get_timesteps())
            state["timesteps"] = elapsed
        # FIXME: this is needed because Users.actual_user_scores is initialized to None
        if (
            "actual_user_scores" in state
            and "timesteps" in state
            and len(state["actual_user_scores"]) > len(state["timesteps"])
        ):
            state["actual_user_scores"].pop(0)
        return state

    def measure_content(self, interactions, items_shown, step):
        """
        TODO: UPDATE DOCUMENTATION
        Calls method in the :class:`Measurements` module to record metrics.
        For more details, see the :class:`Measurements` class and its measure
        method.

        Parameters
        -----------
            interactions (:obj:`numpy.ndarray`): matrix of interactions
                per users at a given time step.

            step (int): step on which the recorded interactions refers to.
        """
        for metric in self.metrics:
            metric.measure(self, step=step, interactions=interactions, items_shown=items_shown)
        for component in self._system_state:
            component.store_state()<|MERGE_RESOLUTION|>--- conflicted
+++ resolved
@@ -481,19 +481,15 @@
             self.log("Run -- interleave recommendations and random items " + "from now on")
         for timestep in tqdm(range(timesteps)):
             self.log("Step %d" % timestep)
-<<<<<<< HEAD
             if self.creators:
                 new_items = self.creators.generate_new_items()
                 # TODO: add new items to self.items
-            item_idxs = self.recommend(startup=startup)
-=======
             item_idxs = self.recommend(
                 startup=startup,
                 random_items_per_iter=random_items_per_iter,
                 vary_random_items_per_iter=vary_random_items_per_iter,
                 repeated_items=repeated_items,
             )
->>>>>>> eb2f6d06
             # important: we use the true item attributes to get user feedback
             interactions = self.users.get_user_feedback(
                 items_shown=item_idxs, item_attributes=self.items
